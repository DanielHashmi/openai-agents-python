from __future__ import annotations

import asyncio
import contextvars
import copy
import inspect
from dataclasses import dataclass, field
from typing import Any, Callable, Generic, cast

from openai.types.responses import ResponseCompletedEvent
from openai.types.responses.response_prompt_param import (
    ResponsePromptParam,
)
from typing_extensions import NotRequired, TypedDict, Unpack

from ._run_impl import (
    AgentToolUseTracker,
    NextStepFinalOutput,
    NextStepHandoff,
    NextStepRunAgain,
    QueueCompleteSentinel,
    RunImpl,
    SingleStepResult,
    TraceCtxManager,
    get_model_tracing_impl,
)
from .agent import Agent
from .agent_output import AgentOutputSchema, AgentOutputSchemaBase
from .exceptions import (
    AgentsException,
    InputGuardrailTripwireTriggered,
    MaxTurnsExceeded,
    ModelBehaviorError,
    OutputGuardrailTripwireTriggered,
    RunErrorDetails,
    UserError,
)
from .guardrail import (
    InputGuardrail,
    InputGuardrailResult,
    OutputGuardrail,
    OutputGuardrailResult,
)
from .handoffs import Handoff, HandoffInputFilter, handoff
from .items import ItemHelpers, ModelResponse, RunItem, TResponseInputItem
from .lifecycle import RunHooks
from .logger import logger
from .memory import Session
from .model_settings import ModelSettings
from .models.interface import Model, ModelProvider
from .models.multi_provider import MultiProvider
from .result import RunResult, RunResultStreaming
from .run_context import RunContextWrapper, TContext
from .stream_events import AgentUpdatedStreamEvent, RawResponsesStreamEvent
from .tool import Tool
from .tracing import Span, SpanError, agent_span, get_current_trace, trace
from .tracing.span_data import AgentSpanData
from .usage import Usage
from .util import _coro, _error_tracing
from .util._types import MaybeAwaitable

_current_run_config: contextvars.ContextVar[RunConfig | None] = contextvars.ContextVar(
    "current_run_config", default=None
)


def get_current_run_config() -> RunConfig | None:
    """Get the current run configuration from context."""
    value = _current_run_config.get()
    return None if value is contextvars.Token.MISSING else value


def set_current_run_config(run_config: RunConfig | None) -> contextvars.Token[RunConfig | None]:
    """Set the current run configuration in context."""
    return _current_run_config.set(run_config)


DEFAULT_MAX_TURNS = 10

DEFAULT_AGENT_RUNNER: AgentRunner = None  # type: ignore
# the value is set at the end of the module


def set_default_agent_runner(runner: AgentRunner | None) -> None:
    """
    WARNING: this class is experimental and not part of the public API
    It should not be used directly.
    """
    global DEFAULT_AGENT_RUNNER
    DEFAULT_AGENT_RUNNER = runner or AgentRunner()


def get_default_agent_runner() -> AgentRunner:
    """
    WARNING: this class is experimental and not part of the public API
    It should not be used directly.
    """
    global DEFAULT_AGENT_RUNNER
    return DEFAULT_AGENT_RUNNER


@dataclass
class ModelInputData:
    """Container for the data that will be sent to the model."""

    input: list[TResponseInputItem]
    instructions: str | None


@dataclass
class CallModelData(Generic[TContext]):
    """Data passed to `RunConfig.call_model_input_filter` prior to model call."""

    model_data: ModelInputData
    agent: Agent[TContext]
    context: TContext | None


# Type alias for the optional input filter callback
CallModelInputFilter = Callable[[CallModelData[Any]], MaybeAwaitable[ModelInputData]]


@dataclass
class RunConfig:
    """Configures settings for the entire agent run."""

    model: str | Model | None = None
    """The model to use for the entire agent run. If set, will override the model set on every
    agent. The model_provider passed in below must be able to resolve this model name.
    """

    model_provider: ModelProvider = field(default_factory=MultiProvider)
    """The model provider to use when looking up string model names. Defaults to OpenAI."""

    model_settings: ModelSettings | None = None
    """Configure global model settings. Any non-null values will override the agent-specific model
    settings.
    """

    handoff_input_filter: HandoffInputFilter | None = None
    """A global input filter to apply to all handoffs. If `Handoff.input_filter` is set, then that
    will take precedence. The input filter allows you to edit the inputs that are sent to the new
    agent. See the documentation in `Handoff.input_filter` for more details.
    """

    input_guardrails: list[InputGuardrail[Any]] | None = None
    """A list of input guardrails to run on the initial run input."""

    output_guardrails: list[OutputGuardrail[Any]] | None = None
    """A list of output guardrails to run on the final output of the run."""

    tracing_disabled: bool = False
    """Whether tracing is disabled for the agent run. If disabled, we will not trace the agent run.
    """

    trace_include_sensitive_data: bool = True
    """Whether we include potentially sensitive data (for example: inputs/outputs of tool calls or
    LLM generations) in traces. If False, we'll still create spans for these events, but the
    sensitive data will not be included.
    """

    workflow_name: str = "Agent workflow"
    """The name of the run, used for tracing. Should be a logical name for the run, like
    "Code generation workflow" or "Customer support agent".
    """

    trace_id: str | None = None
    """A custom trace ID to use for tracing. If not provided, we will generate a new trace ID."""

    group_id: str | None = None
    """
    A grouping identifier to use for tracing, to link multiple traces from the same conversation
    or process. For example, you might use a chat thread ID.
    """

    trace_metadata: dict[str, Any] | None = None
    """
    An optional dictionary of additional metadata to include with the trace.
    """

<<<<<<< HEAD
    pass_run_config_to_sub_agents: bool = False
    """Whether to pass the run configuration to sub-agents when using agent-as-tool pattern."""
=======
    call_model_input_filter: CallModelInputFilter | None = None
    """
    Optional callback that is invoked immediately before calling the model. It receives the current
    agent, context and the model input (instructions and input items), and must return a possibly
    modified `ModelInputData` to use for the model call.

    This allows you to edit the input sent to the model e.g. to stay within a token limit.
    For example, you can use this to add a system prompt to the input.
    """
>>>>>>> c9134542


class RunOptions(TypedDict, Generic[TContext]):
    """Arguments for ``AgentRunner`` methods."""

    context: NotRequired[TContext | None]
    """The context for the run."""

    max_turns: NotRequired[int]
    """The maximum number of turns to run for."""

    hooks: NotRequired[RunHooks[TContext] | None]
    """Lifecycle hooks for the run."""

    run_config: NotRequired[RunConfig | None]
    """Run configuration."""

    previous_response_id: NotRequired[str | None]
    """The ID of the previous response, if any."""

    session: NotRequired[Session | None]
    """The session for the run."""


class Runner:
    @classmethod
    async def run(
        cls,
        starting_agent: Agent[TContext],
        input: str | list[TResponseInputItem],
        *,
        context: TContext | None = None,
        max_turns: int = DEFAULT_MAX_TURNS,
        hooks: RunHooks[TContext] | None = None,
        run_config: RunConfig | None = None,
        previous_response_id: str | None = None,
        session: Session | None = None,
    ) -> RunResult:
        """Run a workflow starting at the given agent. The agent will run in a loop until a final
        output is generated. The loop runs like so:
        1. The agent is invoked with the given input.
        2. If there is a final output (i.e. the agent produces something of type
            `agent.output_type`, the loop terminates.
        3. If there's a handoff, we run the loop again, with the new agent.
        4. Else, we run tool calls (if any), and re-run the loop.
        In two cases, the agent may raise an exception:
        1. If the max_turns is exceeded, a MaxTurnsExceeded exception is raised.
        2. If a guardrail tripwire is triggered, a GuardrailTripwireTriggered exception is raised.
        Note that only the first agent's input guardrails are run.
        Args:
            starting_agent: The starting agent to run.
            input: The initial input to the agent. You can pass a single string for a user message,
                or a list of input items.
            context: The context to run the agent with.
            max_turns: The maximum number of turns to run the agent for. A turn is defined as one
                AI invocation (including any tool calls that might occur).
            hooks: An object that receives callbacks on various lifecycle events.
            run_config: Global settings for the entire agent run.
            previous_response_id: The ID of the previous response, if using OpenAI models via the
                Responses API, this allows you to skip passing in input from the previous turn.
        Returns:
            A run result containing all the inputs, guardrail results and the output of the last
            agent. Agents may perform handoffs, so we don't know the specific type of the output.
        """
        runner = DEFAULT_AGENT_RUNNER
        return await runner.run(
            starting_agent,
            input,
            context=context,
            max_turns=max_turns,
            hooks=hooks,
            run_config=run_config,
            previous_response_id=previous_response_id,
            session=session,
        )

    @classmethod
    def run_sync(
        cls,
        starting_agent: Agent[TContext],
        input: str | list[TResponseInputItem],
        *,
        context: TContext | None = None,
        max_turns: int = DEFAULT_MAX_TURNS,
        hooks: RunHooks[TContext] | None = None,
        run_config: RunConfig | None = None,
        previous_response_id: str | None = None,
        session: Session | None = None,
    ) -> RunResult:
        """Run a workflow synchronously, starting at the given agent. Note that this just wraps the
        `run` method, so it will not work if there's already an event loop (e.g. inside an async
        function, or in a Jupyter notebook or async context like FastAPI). For those cases, use
        the `run` method instead.
        The agent will run in a loop until a final output is generated. The loop runs like so:
        1. The agent is invoked with the given input.
        2. If there is a final output (i.e. the agent produces something of type
            `agent.output_type`, the loop terminates.
        3. If there's a handoff, we run the loop again, with the new agent.
        4. Else, we run tool calls (if any), and re-run the loop.
        In two cases, the agent may raise an exception:
        1. If the max_turns is exceeded, a MaxTurnsExceeded exception is raised.
        2. If a guardrail tripwire is triggered, a GuardrailTripwireTriggered exception is raised.
        Note that only the first agent's input guardrails are run.
        Args:
            starting_agent: The starting agent to run.
            input: The initial input to the agent. You can pass a single string for a user message,
                or a list of input items.
            context: The context to run the agent with.
            max_turns: The maximum number of turns to run the agent for. A turn is defined as one
                AI invocation (including any tool calls that might occur).
            hooks: An object that receives callbacks on various lifecycle events.
            run_config: Global settings for the entire agent run.
            previous_response_id: The ID of the previous response, if using OpenAI models via the
                Responses API, this allows you to skip passing in input from the previous turn.
        Returns:
            A run result containing all the inputs, guardrail results and the output of the last
            agent. Agents may perform handoffs, so we don't know the specific type of the output.
        """
        runner = DEFAULT_AGENT_RUNNER
        return runner.run_sync(
            starting_agent,
            input,
            context=context,
            max_turns=max_turns,
            hooks=hooks,
            run_config=run_config,
            previous_response_id=previous_response_id,
            session=session,
        )

    @classmethod
    def run_streamed(
        cls,
        starting_agent: Agent[TContext],
        input: str | list[TResponseInputItem],
        context: TContext | None = None,
        max_turns: int = DEFAULT_MAX_TURNS,
        hooks: RunHooks[TContext] | None = None,
        run_config: RunConfig | None = None,
        previous_response_id: str | None = None,
        session: Session | None = None,
    ) -> RunResultStreaming:
        """Run a workflow starting at the given agent in streaming mode. The returned result object
        contains a method you can use to stream semantic events as they are generated.
        The agent will run in a loop until a final output is generated. The loop runs like so:
        1. The agent is invoked with the given input.
        2. If there is a final output (i.e. the agent produces something of type
            `agent.output_type`, the loop terminates.
        3. If there's a handoff, we run the loop again, with the new agent.
        4. Else, we run tool calls (if any), and re-run the loop.
        In two cases, the agent may raise an exception:
        1. If the max_turns is exceeded, a MaxTurnsExceeded exception is raised.
        2. If a guardrail tripwire is triggered, a GuardrailTripwireTriggered exception is raised.
        Note that only the first agent's input guardrails are run.
        Args:
            starting_agent: The starting agent to run.
            input: The initial input to the agent. You can pass a single string for a user message,
                or a list of input items.
            context: The context to run the agent with.
            max_turns: The maximum number of turns to run the agent for. A turn is defined as one
                AI invocation (including any tool calls that might occur).
            hooks: An object that receives callbacks on various lifecycle events.
            run_config: Global settings for the entire agent run.
            previous_response_id: The ID of the previous response, if using OpenAI models via the
                Responses API, this allows you to skip passing in input from the previous turn.
        Returns:
            A result object that contains data about the run, as well as a method to stream events.
        """
        runner = DEFAULT_AGENT_RUNNER
        return runner.run_streamed(
            starting_agent,
            input,
            context=context,
            max_turns=max_turns,
            hooks=hooks,
            run_config=run_config,
            previous_response_id=previous_response_id,
            session=session,
        )


class AgentRunner:
    """
    WARNING: this class is experimental and not part of the public API
    It should not be used directly or subclassed.
    """

    async def run(
        self,
        starting_agent: Agent[TContext],
        input: str | list[TResponseInputItem],
        **kwargs: Unpack[RunOptions[TContext]],
    ) -> RunResult:
        context = kwargs.get("context")
        max_turns = kwargs.get("max_turns", DEFAULT_MAX_TURNS)
        hooks = kwargs.get("hooks")
        run_config = kwargs.get("run_config")
        previous_response_id = kwargs.get("previous_response_id")
        session = kwargs.get("session")
        if hooks is None:
            hooks = RunHooks[Any]()
        if run_config is None:
            run_config = RunConfig()

        # Set the run_config in context if enabled
        context_token = None
        if run_config.pass_run_config_to_sub_agents:
            context_token = set_current_run_config(run_config)

        # Prepare input with session if enabled
        prepared_input = await self._prepare_input_with_session(input, session)

        tool_use_tracker = AgentToolUseTracker()

        try:
            with TraceCtxManager(
                workflow_name=run_config.workflow_name,
                trace_id=run_config.trace_id,
                group_id=run_config.group_id,
                metadata=run_config.trace_metadata,
                disabled=run_config.tracing_disabled,
            ):
                current_turn = 0
                original_input: str | list[TResponseInputItem] = copy.deepcopy(prepared_input)
                generated_items: list[RunItem] = []
                model_responses: list[ModelResponse] = []

                context_wrapper: RunContextWrapper[TContext] = RunContextWrapper(
                    context=context,  # type: ignore
                )

                input_guardrail_results: list[InputGuardrailResult] = []

                current_span: Span[AgentSpanData] | None = None
                current_agent = starting_agent
                should_run_agent_start_hooks = True

                try:
                    while True:
                        all_tools = await AgentRunner._get_all_tools(current_agent, context_wrapper)

                        # Start an agent span if we don't have one. This span is ended if the
                        # current agent changes, or if the agent loop ends.
                        if current_span is None:
                            handoff_names = [
                                h.agent_name
                                for h in await AgentRunner._get_handoffs(
                                    current_agent, context_wrapper
                                )
                            ]
                            if output_schema := AgentRunner._get_output_schema(current_agent):
                                output_type_name = output_schema.name()
                            else:
                                output_type_name = "str"

                            current_span = agent_span(
                                name=current_agent.name,
                                handoffs=handoff_names,
                                output_type=output_type_name,
                            )
                            current_span.start(mark_as_current=True)
                            current_span.span_data.tools = [t.name for t in all_tools]

                        current_turn += 1
                        if current_turn > max_turns:
                            _error_tracing.attach_error_to_span(
                                current_span,
                                SpanError(
                                    message="Max turns exceeded",
                                    data={"max_turns": max_turns},
                                ),
                            )
                            raise MaxTurnsExceeded(f"Max turns ({max_turns}) exceeded")

                        logger.debug(
                            f"Running agent {current_agent.name} (turn {current_turn})",
                        )

                        if current_turn == 1:
                            input_guardrail_results, turn_result = await asyncio.gather(
                                self._run_input_guardrails(
                                    starting_agent,
                                    starting_agent.input_guardrails
                                    + (run_config.input_guardrails or []),
                                    copy.deepcopy(prepared_input),
                                    context_wrapper,
                                ),
                                self._run_single_turn(
                                    agent=current_agent,
                                    all_tools=all_tools,
                                    original_input=original_input,
                                    generated_items=generated_items,
                                    hooks=hooks,
                                    context_wrapper=context_wrapper,
                                    run_config=run_config,
                                    should_run_agent_start_hooks=should_run_agent_start_hooks,
                                    tool_use_tracker=tool_use_tracker,
                                    previous_response_id=previous_response_id,
                                ),
                            )
                        else:
                            turn_result = await self._run_single_turn(
                                agent=current_agent,
                                all_tools=all_tools,
                                original_input=original_input,
                                generated_items=generated_items,
                                hooks=hooks,
                                context_wrapper=context_wrapper,
                                run_config=run_config,
                                should_run_agent_start_hooks=should_run_agent_start_hooks,
                                tool_use_tracker=tool_use_tracker,
                                previous_response_id=previous_response_id,
                            )
                        should_run_agent_start_hooks = False

                        model_responses.append(turn_result.model_response)
                        original_input = turn_result.original_input
                        generated_items = turn_result.generated_items

                        if isinstance(turn_result.next_step, NextStepFinalOutput):
                            output_guardrail_results = await self._run_output_guardrails(
                                current_agent.output_guardrails
                                + (run_config.output_guardrails or []),
                                current_agent,
                                turn_result.next_step.output,
                                context_wrapper,
                            )
                            result = RunResult(
                                input=original_input,
                                new_items=generated_items,
                                raw_responses=model_responses,
                                final_output=turn_result.next_step.output,
                                _last_agent=current_agent,
                                input_guardrail_results=input_guardrail_results,
                                output_guardrail_results=output_guardrail_results,
                                context_wrapper=context_wrapper,
                            )

                            # Save the conversation to session if enabled
                            await self._save_result_to_session(session, input, result)

                            return result
                        elif isinstance(turn_result.next_step, NextStepHandoff):
                            current_agent = cast(Agent[TContext], turn_result.next_step.new_agent)
                            current_span.finish(reset_current=True)
                            current_span = None
                            should_run_agent_start_hooks = True
                        elif isinstance(turn_result.next_step, NextStepRunAgain):
                            pass
                        else:
                            raise AgentsException(
                                f"Unknown next step type: {type(turn_result.next_step)}"
                            )
                except AgentsException as exc:
                    exc.run_data = RunErrorDetails(
                        input=original_input,
                        new_items=generated_items,
                        raw_responses=model_responses,
                        last_agent=current_agent,
                        context_wrapper=context_wrapper,
                        input_guardrail_results=input_guardrail_results,
                        output_guardrail_results=[],
                    )
                    raise
                finally:
                    if current_span:
                        current_span.finish(reset_current=True)
        finally:
            # Always reset the context variable
            if context_token is not None:
                set_current_run_config(context_token.old_value)

    def run_sync(
        self,
        starting_agent: Agent[TContext],
        input: str | list[TResponseInputItem],
        **kwargs: Unpack[RunOptions[TContext]],
    ) -> RunResult:
        context = kwargs.get("context")
        max_turns = kwargs.get("max_turns", DEFAULT_MAX_TURNS)
        hooks = kwargs.get("hooks")
        run_config = kwargs.get("run_config")
        previous_response_id = kwargs.get("previous_response_id")
        session = kwargs.get("session")

        return asyncio.get_event_loop().run_until_complete(
            self.run(
                starting_agent,
                input,
                session=session,
                context=context,
                max_turns=max_turns,
                hooks=hooks,
                run_config=run_config,
                previous_response_id=previous_response_id,
            )
        )

    def run_streamed(
        self,
        starting_agent: Agent[TContext],
        input: str | list[TResponseInputItem],
        **kwargs: Unpack[RunOptions[TContext]],
    ) -> RunResultStreaming:
        context = kwargs.get("context")
        max_turns = kwargs.get("max_turns", DEFAULT_MAX_TURNS)
        hooks = kwargs.get("hooks")
        run_config = kwargs.get("run_config")
        previous_response_id = kwargs.get("previous_response_id")
        session = kwargs.get("session")

        if hooks is None:
            hooks = RunHooks[Any]()
        if run_config is None:
            run_config = RunConfig()

        # Set the run_config in context if enabled
        context_token = None
        if run_config.pass_run_config_to_sub_agents:
            context_token = set_current_run_config(run_config)

        try:
            # If there's already a trace, we don't create a new one. In addition, we can't end the
            # trace here, because the actual work is done in `stream_events` and this method ends
            # before that.
            new_trace = (
                None
                if get_current_trace()
                else trace(
                    workflow_name=run_config.workflow_name,
                    trace_id=run_config.trace_id,
                    group_id=run_config.group_id,
                    metadata=run_config.trace_metadata,
                    disabled=run_config.tracing_disabled,
                )
            )

            output_schema = AgentRunner._get_output_schema(starting_agent)
            context_wrapper: RunContextWrapper[TContext] = RunContextWrapper(
                context=context  # type: ignore
            )

            streamed_result = RunResultStreaming(
                input=copy.deepcopy(input),
                new_items=[],
                current_agent=starting_agent,
                raw_responses=[],
                final_output=None,
                is_complete=False,
                current_turn=0,
                max_turns=max_turns,
                input_guardrail_results=[],
                output_guardrail_results=[],
                _current_agent_output_schema=output_schema,
                trace=new_trace,
                context_wrapper=context_wrapper,
            )

            # Kick off the actual agent loop in the background and return the
            # streamed result object.
            streamed_result._run_impl_task = asyncio.create_task(
                self._start_streaming(
                    starting_input=input,
                    streamed_result=streamed_result,
                    starting_agent=starting_agent,
                    max_turns=max_turns,
                    hooks=hooks,
                    context_wrapper=context_wrapper,
                    run_config=run_config,
                    previous_response_id=previous_response_id,
                    session=session,
                )
            )
            return streamed_result
        finally:
            # Always reset the context variable
            if context_token is not None:
                set_current_run_config(context_token.old_value)

    @classmethod
    async def _maybe_filter_model_input(
        cls,
        *,
        agent: Agent[TContext],
        run_config: RunConfig,
        context_wrapper: RunContextWrapper[TContext],
        input_items: list[TResponseInputItem],
        system_instructions: str | None,
    ) -> ModelInputData:
        """Apply optional call_model_input_filter to modify model input.

        Returns a `ModelInputData` that will be sent to the model.
        """
        effective_instructions = system_instructions
        effective_input: list[TResponseInputItem] = input_items

        if run_config.call_model_input_filter is None:
            return ModelInputData(input=effective_input, instructions=effective_instructions)

        try:
            model_input = ModelInputData(
                input=copy.deepcopy(effective_input),
                instructions=effective_instructions,
            )
            filter_payload: CallModelData[TContext] = CallModelData(
                model_data=model_input,
                agent=agent,
                context=context_wrapper.context,
            )
            maybe_updated = run_config.call_model_input_filter(filter_payload)
            updated = await maybe_updated if inspect.isawaitable(maybe_updated) else maybe_updated
            if not isinstance(updated, ModelInputData):
                raise UserError("call_model_input_filter must return a ModelInputData instance")
            return updated
        except Exception as e:
            _error_tracing.attach_error_to_current_span(
                SpanError(message="Error in call_model_input_filter", data={"error": str(e)})
            )
            raise

    @classmethod
    async def _run_input_guardrails_with_queue(
        cls,
        agent: Agent[Any],
        guardrails: list[InputGuardrail[TContext]],
        input: str | list[TResponseInputItem],
        context: RunContextWrapper[TContext],
        streamed_result: RunResultStreaming,
        parent_span: Span[Any],
    ):
        queue = streamed_result._input_guardrail_queue

        # We'll run the guardrails and push them onto the queue as they complete
        guardrail_tasks = [
            asyncio.create_task(
                RunImpl.run_single_input_guardrail(agent, guardrail, input, context)
            )
            for guardrail in guardrails
        ]
        guardrail_results = []
        try:
            for done in asyncio.as_completed(guardrail_tasks):
                result = await done
                if result.output.tripwire_triggered:
                    _error_tracing.attach_error_to_span(
                        parent_span,
                        SpanError(
                            message="Guardrail tripwire triggered",
                            data={
                                "guardrail": result.guardrail.get_name(),
                                "type": "input_guardrail",
                            },
                        ),
                    )
                queue.put_nowait(result)
                guardrail_results.append(result)
        except Exception:
            for t in guardrail_tasks:
                t.cancel()
            raise

        streamed_result.input_guardrail_results = guardrail_results

    @classmethod
    async def _start_streaming(
        cls,
        starting_input: str | list[TResponseInputItem],
        streamed_result: RunResultStreaming,
        starting_agent: Agent[TContext],
        max_turns: int,
        hooks: RunHooks[TContext],
        context_wrapper: RunContextWrapper[TContext],
        run_config: RunConfig,
        previous_response_id: str | None,
        session: Session | None,
    ):
        if streamed_result.trace:
            streamed_result.trace.start(mark_as_current=True)

        current_span: Span[AgentSpanData] | None = None
        current_agent = starting_agent
        current_turn = 0
        should_run_agent_start_hooks = True
        tool_use_tracker = AgentToolUseTracker()

        streamed_result._event_queue.put_nowait(AgentUpdatedStreamEvent(new_agent=current_agent))

        try:
            # Prepare input with session if enabled
            prepared_input = await AgentRunner._prepare_input_with_session(starting_input, session)

            # Update the streamed result with the prepared input
            streamed_result.input = prepared_input

            while True:
                if streamed_result.is_complete:
                    break

                all_tools = await cls._get_all_tools(current_agent, context_wrapper)

                # Start an agent span if we don't have one. This span is ended if the current
                # agent changes, or if the agent loop ends.
                if current_span is None:
                    handoff_names = [
                        h.agent_name
                        for h in await cls._get_handoffs(current_agent, context_wrapper)
                    ]
                    if output_schema := cls._get_output_schema(current_agent):
                        output_type_name = output_schema.name()
                    else:
                        output_type_name = "str"

                    current_span = agent_span(
                        name=current_agent.name,
                        handoffs=handoff_names,
                        output_type=output_type_name,
                    )
                    current_span.start(mark_as_current=True)
                    tool_names = [t.name for t in all_tools]
                    current_span.span_data.tools = tool_names
                current_turn += 1
                streamed_result.current_turn = current_turn

                if current_turn > max_turns:
                    _error_tracing.attach_error_to_span(
                        current_span,
                        SpanError(
                            message="Max turns exceeded",
                            data={"max_turns": max_turns},
                        ),
                    )
                    streamed_result._event_queue.put_nowait(QueueCompleteSentinel())
                    break

                if current_turn == 1:
                    # Run the input guardrails in the background and put the results on the queue
                    streamed_result._input_guardrails_task = asyncio.create_task(
                        cls._run_input_guardrails_with_queue(
                            starting_agent,
                            starting_agent.input_guardrails + (run_config.input_guardrails or []),
                            copy.deepcopy(ItemHelpers.input_to_new_input_list(prepared_input)),
                            context_wrapper,
                            streamed_result,
                            current_span,
                        )
                    )
                try:
                    turn_result = await cls._run_single_turn_streamed(
                        streamed_result,
                        current_agent,
                        hooks,
                        context_wrapper,
                        run_config,
                        should_run_agent_start_hooks,
                        tool_use_tracker,
                        all_tools,
                        previous_response_id,
                    )
                    should_run_agent_start_hooks = False

                    streamed_result.raw_responses = streamed_result.raw_responses + [
                        turn_result.model_response
                    ]
                    streamed_result.input = turn_result.original_input
                    streamed_result.new_items = turn_result.generated_items

                    if isinstance(turn_result.next_step, NextStepHandoff):
                        current_agent = turn_result.next_step.new_agent
                        current_span.finish(reset_current=True)
                        current_span = None
                        should_run_agent_start_hooks = True
                        streamed_result._event_queue.put_nowait(
                            AgentUpdatedStreamEvent(new_agent=current_agent)
                        )
                    elif isinstance(turn_result.next_step, NextStepFinalOutput):
                        streamed_result._output_guardrails_task = asyncio.create_task(
                            cls._run_output_guardrails(
                                current_agent.output_guardrails
                                + (run_config.output_guardrails or []),
                                current_agent,
                                turn_result.next_step.output,
                                context_wrapper,
                            )
                        )

                        try:
                            output_guardrail_results = await streamed_result._output_guardrails_task
                        except Exception:
                            # Exceptions will be checked in the stream_events loop
                            output_guardrail_results = []

                        streamed_result.output_guardrail_results = output_guardrail_results
                        streamed_result.final_output = turn_result.next_step.output
                        streamed_result.is_complete = True

                        # Save the conversation to session if enabled
                        # Create a temporary RunResult for session saving
                        temp_result = RunResult(
                            input=streamed_result.input,
                            new_items=streamed_result.new_items,
                            raw_responses=streamed_result.raw_responses,
                            final_output=streamed_result.final_output,
                            _last_agent=current_agent,
                            input_guardrail_results=streamed_result.input_guardrail_results,
                            output_guardrail_results=streamed_result.output_guardrail_results,
                            context_wrapper=context_wrapper,
                        )
                        await AgentRunner._save_result_to_session(
                            session, starting_input, temp_result
                        )

                        streamed_result._event_queue.put_nowait(QueueCompleteSentinel())
                    elif isinstance(turn_result.next_step, NextStepRunAgain):
                        pass
                except AgentsException as exc:
                    streamed_result.is_complete = True
                    streamed_result._event_queue.put_nowait(QueueCompleteSentinel())
                    exc.run_data = RunErrorDetails(
                        input=streamed_result.input,
                        new_items=streamed_result.new_items,
                        raw_responses=streamed_result.raw_responses,
                        last_agent=current_agent,
                        context_wrapper=context_wrapper,
                        input_guardrail_results=streamed_result.input_guardrail_results,
                        output_guardrail_results=streamed_result.output_guardrail_results,
                    )
                    raise
                except Exception as e:
                    if current_span:
                        _error_tracing.attach_error_to_span(
                            current_span,
                            SpanError(
                                message="Error in agent run",
                                data={"error": str(e)},
                            ),
                        )
                    streamed_result.is_complete = True
                    streamed_result._event_queue.put_nowait(QueueCompleteSentinel())
                    raise

            streamed_result.is_complete = True
        finally:
            if current_span:
                current_span.finish(reset_current=True)
            if streamed_result.trace:
                streamed_result.trace.finish(reset_current=True)

    @classmethod
    async def _run_single_turn_streamed(
        cls,
        streamed_result: RunResultStreaming,
        agent: Agent[TContext],
        hooks: RunHooks[TContext],
        context_wrapper: RunContextWrapper[TContext],
        run_config: RunConfig,
        should_run_agent_start_hooks: bool,
        tool_use_tracker: AgentToolUseTracker,
        all_tools: list[Tool],
        previous_response_id: str | None,
    ) -> SingleStepResult:
        if should_run_agent_start_hooks:
            await asyncio.gather(
                hooks.on_agent_start(context_wrapper, agent),
                (
                    agent.hooks.on_start(context_wrapper, agent)
                    if agent.hooks
                    else _coro.noop_coroutine()
                ),
            )

        output_schema = cls._get_output_schema(agent)

        streamed_result.current_agent = agent
        streamed_result._current_agent_output_schema = output_schema

        system_prompt, prompt_config = await asyncio.gather(
            agent.get_system_prompt(context_wrapper),
            agent.get_prompt(context_wrapper),
        )

        handoffs = await cls._get_handoffs(agent, context_wrapper)
        model = cls._get_model(agent, run_config)
        model_settings = agent.model_settings.resolve(run_config.model_settings)
        model_settings = RunImpl.maybe_reset_tool_choice(agent, tool_use_tracker, model_settings)

        final_response: ModelResponse | None = None

        input = ItemHelpers.input_to_new_input_list(streamed_result.input)
        input.extend([item.to_input_item() for item in streamed_result.new_items])

        filtered = await cls._maybe_filter_model_input(
            agent=agent,
            run_config=run_config,
            context_wrapper=context_wrapper,
            input_items=input,
            system_instructions=system_prompt,
        )

        # 1. Stream the output events
        async for event in model.stream_response(
            filtered.instructions,
            filtered.input,
            model_settings,
            all_tools,
            output_schema,
            handoffs,
            get_model_tracing_impl(
                run_config.tracing_disabled, run_config.trace_include_sensitive_data
            ),
            previous_response_id=previous_response_id,
            prompt=prompt_config,
        ):
            if isinstance(event, ResponseCompletedEvent):
                usage = (
                    Usage(
                        requests=1,
                        input_tokens=event.response.usage.input_tokens,
                        output_tokens=event.response.usage.output_tokens,
                        total_tokens=event.response.usage.total_tokens,
                        input_tokens_details=event.response.usage.input_tokens_details,
                        output_tokens_details=event.response.usage.output_tokens_details,
                    )
                    if event.response.usage
                    else Usage()
                )
                final_response = ModelResponse(
                    output=event.response.output,
                    usage=usage,
                    response_id=event.response.id,
                )
                context_wrapper.usage.add(usage)

            streamed_result._event_queue.put_nowait(RawResponsesStreamEvent(data=event))

        # 2. At this point, the streaming is complete for this turn of the agent loop.
        if not final_response:
            raise ModelBehaviorError("Model did not produce a final response!")

        # 3. Now, we can process the turn as we do in the non-streaming case
        return await cls._get_single_step_result_from_streamed_response(
            agent=agent,
            streamed_result=streamed_result,
            new_response=final_response,
            output_schema=output_schema,
            all_tools=all_tools,
            handoffs=handoffs,
            hooks=hooks,
            context_wrapper=context_wrapper,
            run_config=run_config,
            tool_use_tracker=tool_use_tracker,
        )

    @classmethod
    async def _run_single_turn(
        cls,
        *,
        agent: Agent[TContext],
        all_tools: list[Tool],
        original_input: str | list[TResponseInputItem],
        generated_items: list[RunItem],
        hooks: RunHooks[TContext],
        context_wrapper: RunContextWrapper[TContext],
        run_config: RunConfig,
        should_run_agent_start_hooks: bool,
        tool_use_tracker: AgentToolUseTracker,
        previous_response_id: str | None,
    ) -> SingleStepResult:
        # Ensure we run the hooks before anything else
        if should_run_agent_start_hooks:
            await asyncio.gather(
                hooks.on_agent_start(context_wrapper, agent),
                (
                    agent.hooks.on_start(context_wrapper, agent)
                    if agent.hooks
                    else _coro.noop_coroutine()
                ),
            )

        system_prompt, prompt_config = await asyncio.gather(
            agent.get_system_prompt(context_wrapper),
            agent.get_prompt(context_wrapper),
        )

        output_schema = cls._get_output_schema(agent)
        handoffs = await cls._get_handoffs(agent, context_wrapper)
        input = ItemHelpers.input_to_new_input_list(original_input)
        input.extend([generated_item.to_input_item() for generated_item in generated_items])

        new_response = await cls._get_new_response(
            agent,
            system_prompt,
            input,
            output_schema,
            all_tools,
            handoffs,
            context_wrapper,
            run_config,
            tool_use_tracker,
            previous_response_id,
            prompt_config,
        )

        return await cls._get_single_step_result_from_response(
            agent=agent,
            original_input=original_input,
            pre_step_items=generated_items,
            new_response=new_response,
            output_schema=output_schema,
            all_tools=all_tools,
            handoffs=handoffs,
            hooks=hooks,
            context_wrapper=context_wrapper,
            run_config=run_config,
            tool_use_tracker=tool_use_tracker,
        )

    @classmethod
    async def _get_single_step_result_from_response(
        cls,
        *,
        agent: Agent[TContext],
        all_tools: list[Tool],
        original_input: str | list[TResponseInputItem],
        pre_step_items: list[RunItem],
        new_response: ModelResponse,
        output_schema: AgentOutputSchemaBase | None,
        handoffs: list[Handoff],
        hooks: RunHooks[TContext],
        context_wrapper: RunContextWrapper[TContext],
        run_config: RunConfig,
        tool_use_tracker: AgentToolUseTracker,
    ) -> SingleStepResult:
        processed_response = RunImpl.process_model_response(
            agent=agent,
            all_tools=all_tools,
            response=new_response,
            output_schema=output_schema,
            handoffs=handoffs,
        )

        tool_use_tracker.add_tool_use(agent, processed_response.tools_used)

        return await RunImpl.execute_tools_and_side_effects(
            agent=agent,
            original_input=original_input,
            pre_step_items=pre_step_items,
            new_response=new_response,
            processed_response=processed_response,
            output_schema=output_schema,
            hooks=hooks,
            context_wrapper=context_wrapper,
            run_config=run_config,
        )

    @classmethod
    async def _get_single_step_result_from_streamed_response(
        cls,
        *,
        agent: Agent[TContext],
        all_tools: list[Tool],
        streamed_result: RunResultStreaming,
        new_response: ModelResponse,
        output_schema: AgentOutputSchemaBase | None,
        handoffs: list[Handoff],
        hooks: RunHooks[TContext],
        context_wrapper: RunContextWrapper[TContext],
        run_config: RunConfig,
        tool_use_tracker: AgentToolUseTracker,
    ) -> SingleStepResult:
        original_input = streamed_result.input
        pre_step_items = streamed_result.new_items
        event_queue = streamed_result._event_queue

        processed_response = RunImpl.process_model_response(
            agent=agent,
            all_tools=all_tools,
            response=new_response,
            output_schema=output_schema,
            handoffs=handoffs,
        )
        new_items_processed_response = processed_response.new_items
        tool_use_tracker.add_tool_use(agent, processed_response.tools_used)
        RunImpl.stream_step_items_to_queue(new_items_processed_response, event_queue)

        single_step_result = await RunImpl.execute_tools_and_side_effects(
            agent=agent,
            original_input=original_input,
            pre_step_items=pre_step_items,
            new_response=new_response,
            processed_response=processed_response,
            output_schema=output_schema,
            hooks=hooks,
            context_wrapper=context_wrapper,
            run_config=run_config,
        )
        new_step_items = [
            item
            for item in single_step_result.new_step_items
            if item not in new_items_processed_response
        ]
        RunImpl.stream_step_items_to_queue(new_step_items, event_queue)

        return single_step_result

    @classmethod
    async def _run_input_guardrails(
        cls,
        agent: Agent[Any],
        guardrails: list[InputGuardrail[TContext]],
        input: str | list[TResponseInputItem],
        context: RunContextWrapper[TContext],
    ) -> list[InputGuardrailResult]:
        if not guardrails:
            return []

        guardrail_tasks = [
            asyncio.create_task(
                RunImpl.run_single_input_guardrail(agent, guardrail, input, context)
            )
            for guardrail in guardrails
        ]

        guardrail_results = []

        for done in asyncio.as_completed(guardrail_tasks):
            result = await done
            if result.output.tripwire_triggered:
                # Cancel all guardrail tasks if a tripwire is triggered.
                for t in guardrail_tasks:
                    t.cancel()
                _error_tracing.attach_error_to_current_span(
                    SpanError(
                        message="Guardrail tripwire triggered",
                        data={"guardrail": result.guardrail.get_name()},
                    )
                )
                raise InputGuardrailTripwireTriggered(result)
            else:
                guardrail_results.append(result)

        return guardrail_results

    @classmethod
    async def _run_output_guardrails(
        cls,
        guardrails: list[OutputGuardrail[TContext]],
        agent: Agent[TContext],
        agent_output: Any,
        context: RunContextWrapper[TContext],
    ) -> list[OutputGuardrailResult]:
        if not guardrails:
            return []

        guardrail_tasks = [
            asyncio.create_task(
                RunImpl.run_single_output_guardrail(guardrail, agent, agent_output, context)
            )
            for guardrail in guardrails
        ]

        guardrail_results = []

        for done in asyncio.as_completed(guardrail_tasks):
            result = await done
            if result.output.tripwire_triggered:
                # Cancel all guardrail tasks if a tripwire is triggered.
                for t in guardrail_tasks:
                    t.cancel()
                _error_tracing.attach_error_to_current_span(
                    SpanError(
                        message="Guardrail tripwire triggered",
                        data={"guardrail": result.guardrail.get_name()},
                    )
                )
                raise OutputGuardrailTripwireTriggered(result)
            else:
                guardrail_results.append(result)

        return guardrail_results

    @classmethod
    async def _get_new_response(
        cls,
        agent: Agent[TContext],
        system_prompt: str | None,
        input: list[TResponseInputItem],
        output_schema: AgentOutputSchemaBase | None,
        all_tools: list[Tool],
        handoffs: list[Handoff],
        context_wrapper: RunContextWrapper[TContext],
        run_config: RunConfig,
        tool_use_tracker: AgentToolUseTracker,
        previous_response_id: str | None,
        prompt_config: ResponsePromptParam | None,
    ) -> ModelResponse:
        # Allow user to modify model input right before the call, if configured
        filtered = await cls._maybe_filter_model_input(
            agent=agent,
            run_config=run_config,
            context_wrapper=context_wrapper,
            input_items=input,
            system_instructions=system_prompt,
        )

        model = cls._get_model(agent, run_config)
        model_settings = agent.model_settings.resolve(run_config.model_settings)
        model_settings = RunImpl.maybe_reset_tool_choice(agent, tool_use_tracker, model_settings)

        new_response = await model.get_response(
            system_instructions=filtered.instructions,
            input=filtered.input,
            model_settings=model_settings,
            tools=all_tools,
            output_schema=output_schema,
            handoffs=handoffs,
            tracing=get_model_tracing_impl(
                run_config.tracing_disabled, run_config.trace_include_sensitive_data
            ),
            previous_response_id=previous_response_id,
            prompt=prompt_config,
        )

        context_wrapper.usage.add(new_response.usage)

        return new_response

    @classmethod
    def _get_output_schema(cls, agent: Agent[Any]) -> AgentOutputSchemaBase | None:
        if agent.output_type is None or agent.output_type is str:
            return None
        elif isinstance(agent.output_type, AgentOutputSchemaBase):
            return agent.output_type

        return AgentOutputSchema(agent.output_type)

    @classmethod
    async def _get_handoffs(
        cls, agent: Agent[Any], context_wrapper: RunContextWrapper[Any]
    ) -> list[Handoff]:
        handoffs = []
        for handoff_item in agent.handoffs:
            if isinstance(handoff_item, Handoff):
                handoffs.append(handoff_item)
            elif isinstance(handoff_item, Agent):
                handoffs.append(handoff(handoff_item))

        async def _check_handoff_enabled(handoff_obj: Handoff) -> bool:
            attr = handoff_obj.is_enabled
            if isinstance(attr, bool):
                return attr
            res = attr(context_wrapper, agent)
            if inspect.isawaitable(res):
                return bool(await res)
            return bool(res)

        results = await asyncio.gather(*(_check_handoff_enabled(h) for h in handoffs))
        enabled: list[Handoff] = [h for h, ok in zip(handoffs, results) if ok]
        return enabled

    @classmethod
    async def _get_all_tools(
        cls, agent: Agent[Any], context_wrapper: RunContextWrapper[Any]
    ) -> list[Tool]:
        return await agent.get_all_tools(context_wrapper)

    @classmethod
    def _get_model(cls, agent: Agent[Any], run_config: RunConfig) -> Model:
        if isinstance(run_config.model, Model):
            return run_config.model
        elif isinstance(run_config.model, str):
            return run_config.model_provider.get_model(run_config.model)
        elif isinstance(agent.model, Model):
            return agent.model

        return run_config.model_provider.get_model(agent.model)

    @classmethod
    async def _prepare_input_with_session(
        cls,
        input: str | list[TResponseInputItem],
        session: Session | None,
    ) -> str | list[TResponseInputItem]:
        """Prepare input by combining it with session history if enabled."""
        if session is None:
            return input

        # Validate that we don't have both a session and a list input, as this creates
        # ambiguity about whether the list should append to or replace existing session history
        if isinstance(input, list):
            raise UserError(
                "Cannot provide both a session and a list of input items. "
                "When using session memory, provide only a string input to append to the "
                "conversation, or use session=None and provide a list to manually manage "
                "conversation history."
            )

        # Get previous conversation history
        history = await session.get_items()

        # Convert input to list format
        new_input_list = ItemHelpers.input_to_new_input_list(input)

        # Combine history with new input
        combined_input = history + new_input_list

        return combined_input

    @classmethod
    async def _save_result_to_session(
        cls,
        session: Session | None,
        original_input: str | list[TResponseInputItem],
        result: RunResult,
    ) -> None:
        """Save the conversation turn to session."""
        if session is None:
            return

        # Convert original input to list format if needed
        input_list = ItemHelpers.input_to_new_input_list(original_input)

        # Convert new items to input format
        new_items_as_input = [item.to_input_item() for item in result.new_items]

        # Save all items from this turn
        items_to_save = input_list + new_items_as_input
        await session.add_items(items_to_save)


DEFAULT_AGENT_RUNNER = AgentRunner()<|MERGE_RESOLUTION|>--- conflicted
+++ resolved
@@ -178,10 +178,9 @@
     An optional dictionary of additional metadata to include with the trace.
     """
 
-<<<<<<< HEAD
     pass_run_config_to_sub_agents: bool = False
     """Whether to pass the run configuration to sub-agents when using agent-as-tool pattern."""
-=======
+
     call_model_input_filter: CallModelInputFilter | None = None
     """
     Optional callback that is invoked immediately before calling the model. It receives the current
@@ -191,7 +190,6 @@
     This allows you to edit the input sent to the model e.g. to stay within a token limit.
     For example, you can use this to add a system prompt to the input.
     """
->>>>>>> c9134542
 
 
 class RunOptions(TypedDict, Generic[TContext]):
