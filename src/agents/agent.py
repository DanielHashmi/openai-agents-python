from __future__ import annotations

import asyncio
import dataclasses
import inspect
from collections.abc import Awaitable
from dataclasses import dataclass, field
from typing import TYPE_CHECKING, Any, Callable, Generic, Literal, cast

from openai.types.responses.response_prompt_param import ResponsePromptParam
from typing_extensions import NotRequired, TypeAlias, TypedDict

from .agent_output import AgentOutputSchemaBase
from .guardrail import InputGuardrail, OutputGuardrail
from .handoffs import Handoff
from .items import ItemHelpers
from .logger import logger
from .mcp import MCPUtil
from .model_settings import ModelSettings
from .models.interface import Model
from .prompts import DynamicPromptFunction, Prompt, PromptUtil
from .run_context import RunContextWrapper, TContext
from .tool import FunctionTool, FunctionToolResult, Tool, function_tool
from .util import _transforms
from .util._types import MaybeAwaitable

if TYPE_CHECKING:
    from .lifecycle import AgentHooks
    from .mcp import MCPServer
    from .result import RunResult


@dataclass
class ToolsToFinalOutputResult:
    is_final_output: bool
    """Whether this is the final output. If False, the LLM will run again and receive the tool call
    output.
    """

    final_output: Any | None = None
    """The final output. Can be None if `is_final_output` is False, otherwise must match the
    `output_type` of the agent.
    """


ToolsToFinalOutputFunction: TypeAlias = Callable[
    [RunContextWrapper[TContext], list[FunctionToolResult]],
    MaybeAwaitable[ToolsToFinalOutputResult],
]
"""A function that takes a run context and a list of tool results, and returns a
`ToolsToFinalOutputResult`.
"""


class StopAtTools(TypedDict):
    stop_at_tool_names: list[str]
    """A list of tool names, any of which will stop the agent from running further."""


class MCPConfig(TypedDict):
    """Configuration for MCP servers."""

    convert_schemas_to_strict: NotRequired[bool]
    """If True, we will attempt to convert the MCP schemas to strict-mode schemas. This is a
    best-effort conversion, so some schemas may not be convertible. Defaults to False.
    """


@dataclass
class AgentBase(Generic[TContext]):
    """Base class for `Agent` and `RealtimeAgent`."""

    name: str
    """The name of the agent."""

    handoff_description: str | None = None
    """A description of the agent. This is used when the agent is used as a handoff, so that an
    LLM knows what it does and when to invoke it.
    """

    tools: list[Tool] = field(default_factory=list)
    """A list of tools that the agent can use."""

    mcp_servers: list[MCPServer] = field(default_factory=list)
    """A list of [Model Context Protocol](https://modelcontextprotocol.io/) servers that
    the agent can use. Every time the agent runs, it will include tools from these servers in the
    list of available tools.

    NOTE: You are expected to manage the lifecycle of these servers. Specifically, you must call
    `server.connect()` before passing it to the agent, and `server.cleanup()` when the server is no
    longer needed.
    """

    mcp_config: MCPConfig = field(default_factory=lambda: MCPConfig())
    """Configuration for MCP servers."""

    async def get_mcp_tools(self, run_context: RunContextWrapper[TContext]) -> list[Tool]:
        """Fetches the available tools from the MCP servers."""
        convert_schemas_to_strict = self.mcp_config.get("convert_schemas_to_strict", False)
        return await MCPUtil.get_all_function_tools(
            self.mcp_servers, convert_schemas_to_strict, run_context, self
        )

    async def get_all_tools(self, run_context: RunContextWrapper[Any]) -> list[Tool]:
        """All agent tools, including MCP tools and function tools."""
        mcp_tools = await self.get_mcp_tools(run_context)

        async def _check_tool_enabled(tool: Tool) -> bool:
            if not isinstance(tool, FunctionTool):
                return True

            attr = tool.is_enabled
            if isinstance(attr, bool):
                return attr
            res = attr(run_context, self)
            if inspect.isawaitable(res):
                return bool(await res)
            return bool(res)

        results = await asyncio.gather(*(_check_tool_enabled(t) for t in self.tools))
        enabled: list[Tool] = [t for t, ok in zip(self.tools, results) if ok]
        return [*mcp_tools, *enabled]


@dataclass
class Agent(AgentBase, Generic[TContext]):
    """An agent is an AI model configured with instructions, tools, guardrails, handoffs and more.

    We strongly recommend passing `instructions`, which is the "system prompt" for the agent. In
    addition, you can pass `handoff_description`, which is a human-readable description of the
    agent, used when the agent is used inside tools/handoffs.

    Agents are generic on the context type. The context is a (mutable) object you create. It is
    passed to tool functions, handoffs, guardrails, etc.

    See `AgentBase` for base parameters that are shared with `RealtimeAgent`s.
    """

    instructions: (
        str
        | Callable[
            [RunContextWrapper[TContext], Agent[TContext]],
            MaybeAwaitable[str],
        ]
        | None
    ) = None
    """The instructions for the agent. Will be used as the "system prompt" when this agent is
    invoked. Describes what the agent should do, and how it responds.

    Can either be a string, or a function that dynamically generates instructions for the agent. If
    you provide a function, it will be called with the context and the agent instance. It must
    return a string.
    """

    prompt: Prompt | DynamicPromptFunction | None = None
    """A prompt object (or a function that returns a Prompt). Prompts allow you to dynamically
    configure the instructions, tools and other config for an agent outside of your code. Only
    usable with OpenAI models, using the Responses API.
    """

    handoffs: list[Agent[Any] | Handoff[TContext, Any]] = field(default_factory=list)
    """Handoffs are sub-agents that the agent can delegate to. You can provide a list of handoffs,
    and the agent can choose to delegate to them if relevant. Allows for separation of concerns and
    modularity.
    """

    model: str | Model | None = None
    """The model implementation to use when invoking the LLM.

    By default, if not set, the agent will use the default model configured in
    `openai_provider.DEFAULT_MODEL` (currently "gpt-4o").
    """

    model_settings: ModelSettings = field(default_factory=ModelSettings)
    """Configures model-specific tuning parameters (e.g. temperature, top_p).
    """

    input_guardrails: list[InputGuardrail[TContext]] = field(default_factory=list)
    """A list of checks that run in parallel to the agent's execution, before generating a
    response. Runs only if the agent is the first agent in the chain.
    """

    output_guardrails: list[OutputGuardrail[TContext]] = field(default_factory=list)
    """A list of checks that run on the final output of the agent, after generating a response.
    Runs only if the agent produces a final output.
    """

    output_type: type[Any] | AgentOutputSchemaBase | None = None
    """The type of the output object. If not provided, the output will be `str`. In most cases,
    you should pass a regular Python type (e.g. a dataclass, Pydantic model, TypedDict, etc).
    You can customize this in two ways:
    1. If you want non-strict schemas, pass `AgentOutputSchema(MyClass, strict_json_schema=False)`.
    2. If you want to use a custom JSON schema (i.e. without using the SDK's automatic schema)
       creation, subclass and pass an `AgentOutputSchemaBase` subclass.
    """

    hooks: AgentHooks[TContext] | None = None
    """A class that receives callbacks on various lifecycle events for this agent.
    """

    tool_use_behavior: (
        Literal["run_llm_again", "stop_on_first_tool"] | StopAtTools | ToolsToFinalOutputFunction
    ) = "run_llm_again"
    """This lets you configure how tool use is handled.
    - "run_llm_again": The default behavior. Tools are run, and then the LLM receives the results
        and gets to respond.
    - "stop_on_first_tool": The output of the first tool call is used as the final output. This
        means that the LLM does not process the result of the tool call.
    - A list of tool names: The agent will stop running if any of the tools in the list are called.
        The final output will be the output of the first matching tool call. The LLM does not
        process the result of the tool call.
    - A function: If you pass a function, it will be called with the run context and the list of
      tool results. It must return a `ToolsToFinalOutputResult`, which determines whether the tool
      calls result in a final output.

      NOTE: This configuration is specific to FunctionTools. Hosted tools, such as file search,
      web search, etc are always processed by the LLM.
    """

    reset_tool_choice: bool = True
    """Whether to reset the tool choice to the default value after a tool has been called. Defaults
    to True. This ensures that the agent doesn't enter an infinite loop of tool usage."""

    def __post_init__(self):
<<<<<<< HEAD
        if not isinstance(self.name, str):
            raise TypeError(f"Agent name must be a string, got {type(self.name).__name__}")

=======
        from typing import get_origin

        if not isinstance(self.name, str):
            raise TypeError(f"Agent name must be a string, got {type(self.name).__name__}")

        if self.handoff_description is not None and not isinstance(self.handoff_description, str):
            raise TypeError(
                f"Agent handoff_description must be a string or None, "
                f"got {type(self.handoff_description).__name__}"
            )

        if not isinstance(self.tools, list):
            raise TypeError(f"Agent tools must be a list, got {type(self.tools).__name__}")

        if not isinstance(self.mcp_servers, list):
            raise TypeError(
                f"Agent mcp_servers must be a list, got {type(self.mcp_servers).__name__}"
            )

        if not isinstance(self.mcp_config, dict):
            raise TypeError(
                f"Agent mcp_config must be a dict, got {type(self.mcp_config).__name__}"
            )

        if (
            self.instructions is not None
            and not isinstance(self.instructions, str)
            and not callable(self.instructions)
        ):
            raise TypeError(
                f"Agent instructions must be a string, callable, or None, "
                f"got {type(self.instructions).__name__}"
            )

        if (
            self.prompt is not None
            and not callable(self.prompt)
            and not hasattr(self.prompt, "get")
        ):
            raise TypeError(
                f"Agent prompt must be a Prompt, DynamicPromptFunction, or None, "
                f"got {type(self.prompt).__name__}"
            )

        if not isinstance(self.handoffs, list):
            raise TypeError(f"Agent handoffs must be a list, got {type(self.handoffs).__name__}")

        if self.model is not None and not isinstance(self.model, str):
            from .models.interface import Model

            if not isinstance(self.model, Model):
                raise TypeError(
                    f"Agent model must be a string, Model, or None, got {type(self.model).__name__}"
                )

        if not isinstance(self.model_settings, ModelSettings):
            raise TypeError(
                f"Agent model_settings must be a ModelSettings instance, "
                f"got {type(self.model_settings).__name__}"
            )

        if not isinstance(self.input_guardrails, list):
            raise TypeError(
                f"Agent input_guardrails must be a list, got {type(self.input_guardrails).__name__}"
            )

        if not isinstance(self.output_guardrails, list):
            raise TypeError(
                f"Agent output_guardrails must be a list, "
                f"got {type(self.output_guardrails).__name__}"
            )

        if self.output_type is not None:
            from .agent_output import AgentOutputSchemaBase

            if not (
                isinstance(self.output_type, (type, AgentOutputSchemaBase))
                or get_origin(self.output_type) is not None
            ):
                raise TypeError(
                    f"Agent output_type must be a type, AgentOutputSchemaBase, or None, "
                    f"got {type(self.output_type).__name__}"
                )

        if self.hooks is not None:
            from .lifecycle import AgentHooksBase

            if not isinstance(self.hooks, AgentHooksBase):
                raise TypeError(
                    f"Agent hooks must be an AgentHooks instance or None, "
                    f"got {type(self.hooks).__name__}"
                )

        if (
            not (
                isinstance(self.tool_use_behavior, str)
                and self.tool_use_behavior in ["run_llm_again", "stop_on_first_tool"]
            )
            and not isinstance(self.tool_use_behavior, dict)
            and not callable(self.tool_use_behavior)
        ):
            raise TypeError(
                f"Agent tool_use_behavior must be 'run_llm_again', 'stop_on_first_tool', "
                f"StopAtTools dict, or callable, got {type(self.tool_use_behavior).__name__}"
            )

        if not isinstance(self.reset_tool_choice, bool):
            raise TypeError(
                f"Agent reset_tool_choice must be a boolean, "
                f"got {type(self.reset_tool_choice).__name__}"
            )

>>>>>>> bc1f7927
    def clone(self, **kwargs: Any) -> Agent[TContext]:
        """Make a copy of the agent, with the given arguments changed. For example, you could do:
        ```
        new_agent = agent.clone(instructions="New instructions")
        ```
        """
        return dataclasses.replace(self, **kwargs)

    def as_tool(
        self,
        tool_name: str | None,
        tool_description: str | None,
        custom_output_extractor: Callable[[RunResult], Awaitable[str]] | None = None,
    ) -> Tool:
        """Transform this agent into a tool, callable by other agents.

        This is different from handoffs in two ways:
        1. In handoffs, the new agent receives the conversation history. In this tool, the new agent
           receives generated input.
        2. In handoffs, the new agent takes over the conversation. In this tool, the new agent is
           called as a tool, and the conversation is continued by the original agent.

        Args:
            tool_name: The name of the tool. If not provided, the agent's name will be used.
            tool_description: The description of the tool, which should indicate what it does and
                when to use it.
            custom_output_extractor: A function that extracts the output from the agent. If not
                provided, the last message from the agent will be used.
        """

        @function_tool(
            name_override=tool_name or _transforms.transform_string_function_style(self.name),
            description_override=tool_description or "",
        )
        async def run_agent(context: RunContextWrapper, input: str) -> str:
            from .run import Runner

            output = await Runner.run(
                starting_agent=self,
                input=input,
                context=context.context,
            )
            if custom_output_extractor:
                return await custom_output_extractor(output)

            return ItemHelpers.text_message_outputs(output.new_items)

        return run_agent

    async def get_system_prompt(self, run_context: RunContextWrapper[TContext]) -> str | None:
        """Get the system prompt for the agent."""
        if isinstance(self.instructions, str):
            return self.instructions
        elif callable(self.instructions):
            if inspect.iscoroutinefunction(self.instructions):
                return await cast(Awaitable[str], self.instructions(run_context, self))
            else:
                return cast(str, self.instructions(run_context, self))
        elif self.instructions is not None:
            logger.error(f"Instructions must be a string or a function, got {self.instructions}")

        return None

    async def get_prompt(
        self, run_context: RunContextWrapper[TContext]
    ) -> ResponsePromptParam | None:
        """Get the prompt for the agent."""
        return await PromptUtil.to_model_input(self.prompt, run_context, self)

    async def get_mcp_tools(self, run_context: RunContextWrapper[TContext]) -> list[Tool]:
        """Fetches the available tools from the MCP servers."""
        convert_schemas_to_strict = self.mcp_config.get("convert_schemas_to_strict", False)
        return await MCPUtil.get_all_function_tools(
            self.mcp_servers, convert_schemas_to_strict, run_context, self
        )

    async def get_all_tools(self, run_context: RunContextWrapper[Any]) -> list[Tool]:
        """All agent tools, including MCP tools and function tools."""
        mcp_tools = await self.get_mcp_tools(run_context)

        async def _check_tool_enabled(tool: Tool) -> bool:
            if not isinstance(tool, FunctionTool):
                return True

            attr = tool.is_enabled
            if isinstance(attr, bool):
                return attr
            res = attr(run_context, self)
            if inspect.isawaitable(res):
                return bool(await res)
            return bool(res)

        results = await asyncio.gather(*(_check_tool_enabled(t) for t in self.tools))
        enabled: list[Tool] = [t for t, ok in zip(self.tools, results) if ok]
        return [*mcp_tools, *enabled]<|MERGE_RESOLUTION|>--- conflicted
+++ resolved
@@ -222,11 +222,6 @@
     to True. This ensures that the agent doesn't enter an infinite loop of tool usage."""
 
     def __post_init__(self):
-<<<<<<< HEAD
-        if not isinstance(self.name, str):
-            raise TypeError(f"Agent name must be a string, got {type(self.name).__name__}")
-
-=======
         from typing import get_origin
 
         if not isinstance(self.name, str):
@@ -339,7 +334,6 @@
                 f"got {type(self.reset_tool_choice).__name__}"
             )
 
->>>>>>> bc1f7927
     def clone(self, **kwargs: Any) -> Agent[TContext]:
         """Make a copy of the agent, with the given arguments changed. For example, you could do:
         ```
